--- conflicted
+++ resolved
@@ -16,32 +16,19 @@
 
 package reactor.core.observability.micrometer;
 
-<<<<<<< HEAD
+import io.micrometer.common.KeyValue;
+import io.micrometer.common.KeyValues;
 import io.micrometer.core.instrument.Clock;
 import io.micrometer.core.instrument.MeterRegistry;
 import io.micrometer.core.instrument.Metrics;
 import io.micrometer.core.instrument.Tag;
 import io.micrometer.core.instrument.Tags;
-=======
-import java.util.concurrent.ExecutorService;
-import java.util.concurrent.ScheduledExecutorService;
-
-import io.micrometer.common.KeyValue;
-import io.micrometer.common.KeyValues;
-import io.micrometer.core.instrument.Clock;
-import io.micrometer.core.instrument.MeterRegistry;
-import io.micrometer.core.instrument.Metrics;
 import io.micrometer.observation.Observation;
 import io.micrometer.observation.ObservationRegistry;
->>>>>>> d4bb1f8d
 
 import reactor.core.observability.SignalListener;
 import reactor.core.observability.SignalListenerFactory;
 import reactor.core.scheduler.Scheduler;
-<<<<<<< HEAD
-=======
-import reactor.core.scheduler.Schedulers;
->>>>>>> d4bb1f8d
 
 public final class Micrometer {
 
@@ -131,11 +118,6 @@
 	}
 
 	/**
-<<<<<<< HEAD
-	 * Wrap a {@link Scheduler} in an instance that gather various task-related metrics using
-	 * the provided {@link MeterRegistry} and naming meters using the provided {@code metricsPrefix}.
-	 * Note that no tags are set up for these meters.
-=======
 	 * A {@link SignalListener} factory that will ultimately produce a Micrometer {@link Observation}
 	 * representing the runtime of the publisher to the provided {@link ObservationRegistry}.
 	 * To be used with either the {@link reactor.core.publisher.Flux#tap(SignalListenerFactory)} or
@@ -168,12 +150,9 @@
 	//FIXME: remove these and replace with an option to decorate an arbitrary Scheduler
 
 	/**
-	 * Set-up a decorator that will instrument any {@link ExecutorService} that backs a reactor-core {@link Scheduler}
-	 * (or scheduler implementations which use {@link Schedulers#decorateExecutorService(Scheduler, ScheduledExecutorService)}).
-	 * <p>
-	 * The {@link MeterRegistry} to use can be configured via {@link #useRegistry(MeterRegistry)}
-	 * prior to using this method, the default being {@link io.micrometer.core.instrument.Metrics#globalRegistry}.
->>>>>>> d4bb1f8d
+	 * Wrap a {@link Scheduler} in an instance that gather various task-related metrics using
+	 * the provided {@link MeterRegistry} and naming meters using the provided {@code metricsPrefix}.
+	 * Note that no tags are set up for these meters.
 	 *
 	 * @param original the original {@link Scheduler} to decorate with metrics
 	 * @param meterRegistry the {@link MeterRegistry} in which to register the various meters
