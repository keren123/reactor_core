/*
 * Copyright (c) 2011-2017 Pivotal Software Inc, All Rights Reserved.
 *
 * Licensed under the Apache License, Version 2.0 (the "License");
 * you may not use this file except in compliance with the License.
 * You may obtain a copy of the License at
 *
 *       https://www.apache.org/licenses/LICENSE-2.0
 *
 * Unless required by applicable law or agreed to in writing, software
 * distributed under the License is distributed on an "AS IS" BASIS,
 * WITHOUT WARRANTIES OR CONDITIONS OF ANY KIND, either express or implied.
 * See the License for the specific language governing permissions and
 * limitations under the License.
 */

package reactor.core.publisher;

import java.util.Objects;
import java.util.Queue;
import java.util.concurrent.atomic.AtomicIntegerFieldUpdater;
import java.util.concurrent.atomic.AtomicLongFieldUpdater;
import java.util.concurrent.atomic.AtomicReferenceFieldUpdater;
import java.util.function.BiPredicate;
import java.util.function.Function;
import java.util.function.Supplier;
import java.util.stream.Stream;

import org.reactivestreams.Publisher;
import org.reactivestreams.Subscriber;
import org.reactivestreams.Subscription;
import reactor.core.CoreSubscriber;
import reactor.core.Exceptions;
import reactor.core.Scannable;
import reactor.util.annotation.Nullable;
import reactor.util.context.Context;

/**
 * Switches to a new Publisher generated via a function whenever the upstream produces an
 * item.
 *
 * @param <T> the source value type
 * @param <R> the output value type
 *
 * @see <a href="https://github.com/reactor/reactive-streams-commons">Reactive-Streams-Commons</a>
 */
final class FluxSwitchMap<T, R> extends InternalFluxOperator<T, R> {

	final Function<? super T, ? extends Publisher<? extends R>> mapper;

	final Supplier<? extends Queue<Object>> queueSupplier;

	final int prefetch;

	@SuppressWarnings("ConstantConditions")
	static final SwitchMapInner<Object> CANCELLED_INNER =
			new SwitchMapInner<>(null, 0, Long.MAX_VALUE);

	FluxSwitchMap(Flux<? extends T> source,
			Function<? super T, ? extends Publisher<? extends R>> mapper,
			Supplier<? extends Queue<Object>> queueSupplier,
			int prefetch) {
		super(source);
		if (prefetch <= 0) {
			throw new IllegalArgumentException("prefetch > 0 required but it was " +
					prefetch);
		}
		this.mapper = Objects.requireNonNull(mapper, "mapper");
		this.queueSupplier = Objects.requireNonNull(queueSupplier, "queueSupplier");
		this.prefetch = prefetch;
	}

	@Override
	public int getPrefetch() {
		return Integer.MAX_VALUE;
	}

	@Override
<<<<<<< HEAD
	public CoreSubscriber<? super T> subscribeOrReturn(CoreSubscriber<? super R> actual) {
		if (FluxFlatMap.trySubscribeScalarMap(source, actual, mapper, false)) {
			return null;
=======
	public void subscribe(CoreSubscriber<? super R> actual) {
		//for now switchMap doesn't support onErrorContinue, so the scalar version shouldn't either
		if (FluxFlatMap.trySubscribeScalarMap(source, actual, mapper, false, false)) {
			return;
>>>>>>> a7bce559
		}

		return new SwitchMapMain<T, R>(actual,
				mapper,
				queueSupplier.get(), prefetch);
	}

	static final class SwitchMapMain<T, R> implements InnerOperator<T, R> {

		final Function<? super T, ? extends Publisher<? extends R>> mapper;

		final Queue<Object>               queue;
		final BiPredicate<Object, Object> queueBiAtomic;
		final int                         prefetch;
		final CoreSubscriber<? super R>   actual;

		Subscription s;

		volatile boolean done;

		volatile Throwable error;

		@SuppressWarnings("rawtypes")
		static final AtomicReferenceFieldUpdater<SwitchMapMain, Throwable> ERROR =
				AtomicReferenceFieldUpdater.newUpdater(SwitchMapMain.class,
						Throwable.class,
						"error");

		volatile boolean cancelled;

		volatile int once;
		@SuppressWarnings("rawtypes")
		static final AtomicIntegerFieldUpdater<SwitchMapMain> ONCE =
				AtomicIntegerFieldUpdater.newUpdater(SwitchMapMain.class, "once");

		volatile long requested;
		@SuppressWarnings("rawtypes")
		static final AtomicLongFieldUpdater<SwitchMapMain> REQUESTED =
				AtomicLongFieldUpdater.newUpdater(SwitchMapMain.class, "requested");

		volatile int wip;
		@SuppressWarnings("rawtypes")
		static final AtomicIntegerFieldUpdater<SwitchMapMain> WIP =
				AtomicIntegerFieldUpdater.newUpdater(SwitchMapMain.class, "wip");

		volatile SwitchMapInner<R> inner;
		@SuppressWarnings("rawtypes")
		static final AtomicReferenceFieldUpdater<SwitchMapMain, SwitchMapInner> INNER =
				AtomicReferenceFieldUpdater.newUpdater(SwitchMapMain.class,
						SwitchMapInner.class,
						"inner");

		volatile long index;
		@SuppressWarnings("rawtypes")
		static final AtomicLongFieldUpdater<SwitchMapMain> INDEX =
				AtomicLongFieldUpdater.newUpdater(SwitchMapMain.class, "index");

		volatile int active;
		@SuppressWarnings("rawtypes")
		static final AtomicIntegerFieldUpdater<SwitchMapMain> ACTIVE =
				AtomicIntegerFieldUpdater.newUpdater(SwitchMapMain.class, "active");

		@SuppressWarnings("unchecked")
		SwitchMapMain(CoreSubscriber<? super R> actual,
				Function<? super T, ? extends Publisher<? extends R>> mapper,
				Queue<Object> queue,
				int prefetch) {
			this.actual = actual;
			this.mapper = mapper;
			this.queue = queue;
			this.prefetch = prefetch;
			this.active = 1;
			if(queue instanceof BiPredicate){
				this.queueBiAtomic = (BiPredicate<Object, Object>) queue;
			}
			else {
				this.queueBiAtomic = null;
			}
		}

		@Override
		public final CoreSubscriber<? super R> actual() {
			return actual;
		}

		@Override
		@Nullable
		public Object scanUnsafe(Attr key) {
			if (key == Attr.CANCELLED) return cancelled;
			if (key == Attr.PARENT) return s;
			if (key == Attr.TERMINATED) return done;
			if (key == Attr.ERROR) return error;
			if (key == Attr.PREFETCH) return prefetch;
			if (key == Attr.BUFFERED) return queue.size();
			if (key == Attr.REQUESTED_FROM_DOWNSTREAM) return requested;

			return InnerOperator.super.scanUnsafe(key);
		}

		@Override
		public Stream<? extends Scannable> inners() {
			return Stream.of(inner);
		}

		@Override
		public void onSubscribe(Subscription s) {
			if (Operators.validate(this.s, s)) {
				this.s = s;

				actual.onSubscribe(this);

				s.request(Long.MAX_VALUE);
			}
		}

		@Override
		public void onNext(T t) {
			if (done) {
				Operators.onNextDropped(t, actual.currentContext());
				return;
			}

			long idx = INDEX.incrementAndGet(this);

			SwitchMapInner<R> si = inner;
			if (si != null) {
				si.deactivate();
				si.cancel();
			}

			Publisher<? extends R> p;

			try {
				p = Objects.requireNonNull(mapper.apply(t),
				"The mapper returned a null publisher");
			}
			catch (Throwable e) {
				onError(Operators.onOperatorError(s, e, t, actual.currentContext()));
				return;
			}

			SwitchMapInner<R> innerSubscriber =
					new SwitchMapInner<>(this, prefetch, idx);

			if (INNER.compareAndSet(this, si, innerSubscriber)) {
				ACTIVE.getAndIncrement(this);
				p.subscribe(innerSubscriber);
			}
		}

		@Override
		public void onError(Throwable t) {
			if (done) {
				Operators.onErrorDropped(t, actual.currentContext());
				return;
			}

			if (Exceptions.addThrowable(ERROR, this, t)) {

				if (ONCE.compareAndSet(this, 0, 1)) {
					deactivate();
				}

				cancelInner();
				done = true;
				drain();
			}
			else {
				Operators.onErrorDropped(t, actual.currentContext());
			}
		}

		@Override
		public void onComplete() {
			if (done) {
				return;
			}

			if (ONCE.compareAndSet(this, 0, 1)) {
				deactivate();
			}

			done = true;
			drain();
		}

		@Override
		public void request(long n) {
			if (Operators.validate(n)) {
				Operators.addCap(REQUESTED, this, n);
				drain();
			}
		}

		@Override
		public void cancel() {
			if (!cancelled) {
				cancelled = true;

				if (WIP.getAndIncrement(this) == 0) {
					cancelAndCleanup(queue);
				}
			}
		}

		void deactivate() {
			ACTIVE.decrementAndGet(this);
		}

		void cancelInner() {
			SwitchMapInner<?> si = INNER.getAndSet(this, CANCELLED_INNER);
			if (si != null && si != CANCELLED_INNER) {
				si.cancel();
				si.deactivate();
			}
		}

		void cancelAndCleanup(Queue<?> q) {
			s.cancel();

			cancelInner();

			q.clear();
		}

		void drain() {
			if (WIP.getAndIncrement(this) != 0) {
				return;
			}

			Subscriber<? super R> a = actual;
			Queue<Object> q = queue;

			int missed = 1;

			for (; ; ) {

				long r = requested;
				long e = 0L;

				while (r != e) {
					boolean d = active == 0;

					@SuppressWarnings("unchecked") SwitchMapInner<R> si =
							(SwitchMapInner<R>) q.poll();

					boolean empty = si == null;

					if (checkTerminated(d, empty, a, q)) {
						return;
					}

					if (empty) {
						break;
					}

					Object second;

					while ((second = q.poll()) == null) {
					}

					if (index == si.index) {

						@SuppressWarnings("unchecked") R v = (R) second;

						a.onNext(v);

						si.requestOne();

						e++;
					}
				}

				if (r == e) {
					if (checkTerminated(active == 0, q.isEmpty(), a, q)) {
						return;
					}
				}

				if (e != 0 && r != Long.MAX_VALUE) {
					REQUESTED.addAndGet(this, -e);
				}

				missed = WIP.addAndGet(this, -missed);
				if (missed == 0) {
					break;
				}
			}
		}

		boolean checkTerminated(boolean d, boolean empty, Subscriber<?> a, Queue<?> q) {
			if (cancelled) {
				cancelAndCleanup(q);
				return true;
			}

			if (d) {
				Throwable e = Exceptions.terminate(ERROR, this);
				if (e != null && e != Exceptions.TERMINATED) {
					cancelAndCleanup(q);

					a.onError(e);
					return true;
				}
				else if (empty) {
					a.onComplete();
					return true;
				}

			}
			return false;
		}

		void innerNext(SwitchMapInner<R> inner, R value) {
			if (queueBiAtomic != null) {
				//the queue is a "BiQueue" from Reactor, test(A, B) actually does double insertion
				queueBiAtomic.test(inner, value);
			}
			else {
				//the queue is a regular queue, a bit more overhead to do double insertion
				queue.offer(inner);
				queue.offer(value);
			}
			drain();
		}

		void innerError(SwitchMapInner<R> inner, Throwable e) {
			if (Exceptions.addThrowable(ERROR, this, e)) {
				s.cancel();

				if (ONCE.compareAndSet(this, 0, 1)) {
					deactivate();
				}
				inner.deactivate();
				drain();
			}
			else {
				Operators.onErrorDropped(e, actual.currentContext());
			}
		}

		void innerComplete(SwitchMapInner<R> inner) {
			inner.deactivate();
			drain();
		}
	}

	static final class SwitchMapInner<R> implements InnerConsumer<R>, Subscription {

		final SwitchMapMain<?, R> parent;

		final int prefetch;

		final int limit;

		final long index;

		volatile int once;
		@SuppressWarnings("rawtypes")
		static final AtomicIntegerFieldUpdater<SwitchMapInner> ONCE =
				AtomicIntegerFieldUpdater.newUpdater(SwitchMapInner.class, "once");

		volatile Subscription s;
		@SuppressWarnings("rawtypes")
		static final AtomicReferenceFieldUpdater<SwitchMapInner, Subscription> S =
				AtomicReferenceFieldUpdater.newUpdater(SwitchMapInner.class,
						Subscription.class,
						"s");

		int produced;

		SwitchMapInner(SwitchMapMain<?, R> parent, int prefetch, long index) {
			this.parent = parent;
			this.prefetch = prefetch;
			this.limit = Operators.unboundedOrLimit(prefetch);
			this.index = index;
		}

		@Override
		public Context currentContext() {
			return parent.currentContext();
		}

		@Override
		@Nullable
		public Object scanUnsafe(Attr key) {
			if (key == Attr.CANCELLED) return s == Operators.cancelledSubscription();
			if (key == Attr.PARENT) return s;
			if (key == Attr.ACTUAL) return parent;
			if (key == Attr.PREFETCH) return prefetch;

			return null;
		}

		@Override
		public void onSubscribe(Subscription s) {
			Subscription a = this.s;
			if (a == Operators.cancelledSubscription()) {
				s.cancel();
			}
			if (a != null) {
				s.cancel();

				Operators.reportSubscriptionSet();
				return;
			}

			if (S.compareAndSet(this, null, s)) {
				s.request(Operators.unboundedOrPrefetch(prefetch));
				return;
			}
			a = this.s;
			if (a != Operators.cancelledSubscription()) {
				s.cancel();

				Operators.reportSubscriptionSet();
			}
		}

		@Override
		public void onNext(R t) {
			parent.innerNext(this, t);
		}

		@Override
		public void onError(Throwable t) {
			parent.innerError(this, t);
		}

		@Override
		public void onComplete() {
			parent.innerComplete(this);
		}

		void deactivate() {
			if (ONCE.compareAndSet(this, 0, 1)) {
				parent.deactivate();
			}
		}

		void requestOne() {
			int p = produced + 1;
			if (p == limit) {
				produced = 0;
				s.request(p);
			}
			else {
				produced = p;
			}
		}

		@Override
		public void request(long n) {
			long p = produced + n;
			if (p >= limit) {
				produced = 0;
				s.request(p);
			}
			else {
				produced = (int) p;
			}
		}

		@Override
		public void cancel() {
			Subscription a = s;
			if (a != Operators.cancelledSubscription()) {
				a = S.getAndSet(this, Operators.cancelledSubscription());
				if (a != null && a != Operators.cancelledSubscription()) {
					a.cancel();
				}
			}
		}
	}
}<|MERGE_RESOLUTION|>--- conflicted
+++ resolved
@@ -76,16 +76,10 @@
 	}
 
 	@Override
-<<<<<<< HEAD
 	public CoreSubscriber<? super T> subscribeOrReturn(CoreSubscriber<? super R> actual) {
-		if (FluxFlatMap.trySubscribeScalarMap(source, actual, mapper, false)) {
-			return null;
-=======
-	public void subscribe(CoreSubscriber<? super R> actual) {
 		//for now switchMap doesn't support onErrorContinue, so the scalar version shouldn't either
 		if (FluxFlatMap.trySubscribeScalarMap(source, actual, mapper, false, false)) {
-			return;
->>>>>>> a7bce559
+			return null;
 		}
 
 		return new SwitchMapMain<T, R>(actual,
