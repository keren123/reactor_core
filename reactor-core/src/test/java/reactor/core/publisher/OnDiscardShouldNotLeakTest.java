/*
 * Copyright (c) 2011-Present VMware Inc. or its affiliates, All Rights Reserved.
 *
 * Licensed under the Apache License, Version 2.0 (the "License");
 * you may not use this file except in compliance with the License.
 * You may obtain a copy of the License at
 *
 *        https://www.apache.org/licenses/LICENSE-2.0
 *
 * Unless required by applicable law or agreed to in writing, software
 * distributed under the License is distributed on an "AS IS" BASIS,
 * WITHOUT WARRANTIES OR CONDITIONS OF ANY KIND, either express or implied.
 * See the License for the specific language governing permissions and
 * limitations under the License.
 */

package reactor.core.publisher;

import java.util.ArrayList;
import java.util.Arrays;
import java.util.Collection;
import java.util.List;
import java.util.function.BiFunction;
import java.util.function.Function;
import java.util.function.Supplier;

import org.assertj.core.api.Assumptions;
import org.junit.jupiter.api.AfterEach;
import org.junit.jupiter.api.BeforeEach;
import org.junit.jupiter.api.DisplayName;
import org.junit.jupiter.params.ParameterizedTest;
import org.junit.jupiter.params.provider.MethodSource;
import org.reactivestreams.Publisher;

import reactor.core.Fuseable;
import reactor.core.Scannable;
import reactor.core.scheduler.Scheduler;
import reactor.core.scheduler.Schedulers;
import reactor.test.MemoryUtils;
import reactor.test.MemoryUtils.Tracked;
import reactor.test.publisher.TestPublisher;
import reactor.test.subscriber.AssertSubscriber;
import reactor.test.util.RaceTestUtils;
import reactor.util.annotation.Nullable;
import reactor.util.concurrent.Queues;

// TODO Junit 5: would maybe be better handled as a dynamic test, but  was migrated kind of "as is" to make sure
// test count did not regress.
import static reactor.core.publisher.Sinks.EmitFailureHandler.FAIL_FAST;

public class OnDiscardShouldNotLeakTest {

	private static final int NB_ITERATIONS = 100;
	// add DiscardScenarios here to test more operators
	private static final DiscardScenario[] SCENARIOS = new DiscardScenario[] {
			DiscardScenario.allFluxSourceArray("merge", 4, Flux::merge),
			DiscardScenario.fluxSource("onBackpressureBuffer", Flux::onBackpressureBuffer),
			DiscardScenario.fluxSource("onBackpressureBufferAndPublishOn", f -> f
					.onBackpressureBuffer()
					.publishOn(Schedulers.immediate())),
			DiscardScenario.fluxSource("onBackpressureBufferAndPublishOnWithMaps", f -> f
					.onBackpressureBuffer()
					.map(Function.identity())
					.map(Function.identity())
					.map(Function.identity())
					.publishOn(Schedulers.immediate())),
			DiscardScenario.rawSource("flatMapInner", raw -> Flux.just(1).flatMap(f -> raw)),
			DiscardScenario.fluxSource("flatMap", main -> main.flatMap(f -> Mono.just(f).hide().flux())),
			DiscardScenario.fluxSource("flatMapIterable", f -> f.flatMapIterable(Arrays::asList)),
			DiscardScenario.fluxSource("publishOnDelayErrors", f -> f.publishOn(Schedulers.immediate())),
			DiscardScenario.fluxSource("publishOnImmediateErrors", f -> f.publishOn(Schedulers.immediate(), false, Queues.SMALL_BUFFER_SIZE)),
			DiscardScenario.fluxSource("publishOnAndPublishOn", main -> main
					.publishOn(Schedulers.immediate())
					.publishOn(Schedulers.immediate())),
			DiscardScenario.fluxSource("publishOnAndPublishOnWithMaps", main -> main
					.publishOn(Schedulers.immediate())
					.map(Function.identity())
					.map(Function.identity())
					.map(Function.identity())
					.publishOn(Schedulers.immediate())),
<<<<<<< HEAD
			DiscardScenario.sinkSource("unicastSink",  Sinks.unsafe().many().unicast()::onBackpressureBuffer, null),
			DiscardScenario.sinkSource("unicastSinkAndPublishOn",  Sinks.unsafe().many().unicast()::onBackpressureBuffer,
					f -> f.publishOn(Schedulers.immediate())),
			//FIXME known issue in 3.3.14.RELEASE and 3.4.3
//			DiscardScenario.fluxSource("singleOrEmpty", f -> f.singleOrEmpty().onErrorReturn(Tracked.RELEASED)),
=======
			DiscardScenario.fluxSource("unicastProcessor", f -> f.subscribeWith(UnicastProcessor.create())),
			DiscardScenario.fluxSource("unicastProcessorAndPublishOn", f -> f
					.subscribeWith(UnicastProcessor.create())
					.publishOn(Schedulers.immediate())),
			DiscardScenario.fluxSource("singleOrEmpty", f -> f.singleOrEmpty().onErrorReturn(Tracked.RELEASED)),
>>>>>>> 1e54dda8
			DiscardScenario.fluxSource("collect", f -> f.collect(ArrayList::new, ArrayList::add)
			                                               .doOnSuccess(l -> l.forEach(Tracked::safeRelease))
			                                               .thenReturn(Tracked.RELEASED)),
			DiscardScenario.fluxSource("collectList", f -> f.collectList()
			                                                   .doOnSuccess(l -> l.forEach(Tracked::safeRelease))
			                                                   .thenReturn(Tracked.RELEASED))
	};

	private static final boolean[][] CONDITIONAL_AND_FUSED = new boolean[][] {
			{ false, false },
			{ true, false },
			{ false, true },
			{ true, true }
	};

	public static Collection<Object[]> data() {
		List<Object[]> parameters = new ArrayList<>(CONDITIONAL_AND_FUSED.length * SCENARIOS.length);
		for (DiscardScenario scenario : SCENARIOS) {
			for (boolean[] booleans : CONDITIONAL_AND_FUSED) {
				parameters.add(new Object[] { booleans[0], booleans[1], scenario });
			}
		}
		return parameters;
	}

	private Scheduler scheduler;
	private MemoryUtils.OffHeapDetector tracker;

	private void installScheduler(String description, int size) {
		scheduler = Schedulers.newParallel(description + "DiscardScheduler", size);
		scheduler.start();
	}

	@BeforeEach
	void setUp() {
		tracker = new MemoryUtils.OffHeapDetector();
		Hooks.onNextDropped(Tracked::safeRelease);
		Hooks.onErrorDropped(e -> {});
		Hooks.onOperatorError((e, v) -> null);
	}

	@AfterEach
	void tearDown() {
		Hooks.resetOnNextDropped();
		Hooks.resetOnErrorDropped();
		Hooks.resetOnNextError();
		Hooks.resetOnOperatorError();
		if (scheduler != null) {
			scheduler.dispose();
		}
	}

	@DisplayName("Multiple Subscribers racing Cancel/OnNext/Request")
	@ParameterizedTest(name="{index} {displayName} [{argumentsWithNames}]")
	@MethodSource("data")
	public void ensureMultipleSubscribersSupportWithNoLeaksWhenRacingCancelAndOnNextAndRequest(boolean conditional, boolean fused, DiscardScenario discardScenario) {
		installScheduler(discardScenario.description, discardScenario.numberOfSubscriptions + 2 /* Cancel, request*/);

		int numberOfSubscriptions = discardScenario.numberOfSubscriptions;
		for (int i = 0; i < NB_ITERATIONS; i++) {
			tracker.reset();
			List<TestPublisher<Tracked>> testPublishers = new ArrayList<>(numberOfSubscriptions);

			for (int i1 = 0; i1 < numberOfSubscriptions; i1++) {
				testPublishers.add(TestPublisher.createNoncompliant(
						TestPublisher.Violation.DEFER_CANCELLATION,
						TestPublisher.Violation.REQUEST_OVERFLOW)
				);
			}

			Publisher<Tracked> source = discardScenario.producePublisherFromSources(testPublishers.get(0), testPublishers.subList(1, testPublishers.size()));

			if (conditional) {
				if (source instanceof Flux) {
					source = ((Flux<Tracked>) source).filter(t -> true);
				}
				else {
					source = ((Mono<Tracked>) source).filter(t -> true);
				}
			}

			AssertSubscriber<Tracked> assertSubscriber = new AssertSubscriber<>(Operators.enableOnDiscard(null, Tracked::safeRelease), 0);
			if (fused) {
				assertSubscriber.requestedFusionMode(Fuseable.ANY);
			}
			source.subscribe(assertSubscriber);

			Tracked[] tvalues = new Tracked[numberOfSubscriptions];
			Runnable[] runnables = new Runnable[numberOfSubscriptions + 2];
			runnables[0] = assertSubscriber::cancel;
			runnables[1] = () -> assertSubscriber.request(Long.MAX_VALUE);
			for (int j = 0 ; j < numberOfSubscriptions ; j++) {
				int jj = j;
				tvalues[j] = tracker.track(j);
				runnables[j + 2] = () -> testPublishers.get(jj).next(tvalues[jj]);
			}
			RaceTestUtils.race(scheduler, runnables);

			List<Tracked> values = assertSubscriber.values();
			values.forEach(Tracked::release);

			tracker.assertNoLeaks();
		}
	}

	@DisplayName("Multiple Subscribers with populated queue racing Cancel/OnNext/Request")
	@ParameterizedTest(name="{index} {displayName} [{argumentsWithNames}]")
	@MethodSource("data")
	public void ensureMultipleSubscribersSupportWithNoLeaksWhenPopulatedQueueRacingCancelAndOnNextAndRequest(boolean conditional, boolean fused, DiscardScenario discardScenario) {
		Assumptions.assumeThat(discardScenario.numberOfSubscriptions).isGreaterThan(1);

		installScheduler(discardScenario.description, discardScenario.numberOfSubscriptions + 2 /* Cancel, Request */);

		int numberOfSubscriptions = discardScenario.numberOfSubscriptions;

		for (int i = 0; i < NB_ITERATIONS; i++) {
			tracker.reset();
			List<TestPublisher<Tracked>> testPublishers = new ArrayList<>(numberOfSubscriptions);

			for (int i1 = 0; i1 < numberOfSubscriptions; i1++) {
				testPublishers.add(TestPublisher.createNoncompliant(
						TestPublisher.Violation.DEFER_CANCELLATION,
						TestPublisher.Violation.REQUEST_OVERFLOW)
				);
			}

			Publisher<Tracked> source = discardScenario.producePublisherFromSources(testPublishers.get(0), testPublishers.subList(1, testPublishers.size()));

			if (conditional) {
				if (source instanceof Flux) {
					source = ((Flux<Tracked>) source).filter(t -> true);
				}
				else {
					source = ((Mono<Tracked>) source).filter(t -> true);
				}
			}

			AssertSubscriber<Tracked> assertSubscriber = new AssertSubscriber<>(Operators.enableOnDiscard(null, Tracked::safeRelease), 0);
			if (fused) {
				assertSubscriber.requestedFusionMode(Fuseable.ANY);
			}
			source.subscribe(assertSubscriber);

			Tracked[][] tvalues = new Tracked[numberOfSubscriptions][4];
			Runnable[] runnables = new Runnable[numberOfSubscriptions + 2];
			runnables[0] = assertSubscriber::cancel;
			runnables[1] = () -> assertSubscriber.request(Long.MAX_VALUE);
			for (int j = 0; j < numberOfSubscriptions; j++) {
				for (int jj = 0; jj < 4; jj++) {
					tvalues[j][jj] = tracker.track(String.format("%d-%d", j, jj));
				}
				int fj = j;
				runnables[j + 2] = () -> testPublishers.get(fj).next(tvalues[fj][0], tvalues[fj][1], tvalues[fj][2], tvalues[fj][3]);
			}

			RaceTestUtils.race(scheduler, runnables);
			List<Tracked> values = assertSubscriber.values();
			values.forEach(Tracked::release);

			tracker.assertNoLeaks();
		}
	}

	@DisplayName("Populated queue racing Cancel/OnNext")
	@ParameterizedTest(name="{index} {displayName} [{argumentsWithNames}]")
	@MethodSource("data")
	public void ensureNoLeaksPopulatedQueueAndRacingCancelAndOnNext(boolean conditional, boolean fused, DiscardScenario discardScenario) {
		Assumptions.assumeThat(discardScenario.numberOfSubscriptions).isOne();

		installScheduler(discardScenario.description, 2 /* Cancel, OnNext*3 */);

		for (int i = 0; i < NB_ITERATIONS; i++) {
			tracker.reset();
			TestPublisher<Tracked> testPublisher = TestPublisher.createNoncompliant(
					TestPublisher.Violation.DEFER_CANCELLATION,
					TestPublisher.Violation.REQUEST_OVERFLOW);
			Publisher<Tracked> source = discardScenario.producePublisherFromSources(testPublisher, null);

			if (conditional) {
				if (source instanceof Flux) {
					source = ((Flux<Tracked>) source).filter(t -> true);
				}
				else {
					source = ((Mono<Tracked>) source).filter(t -> true);
				}
			}

			Scannable scannable = Scannable.from(source);
			Integer prefetch = scannable.scan(Scannable.Attr.PREFETCH);

			Assumptions.assumeThat(prefetch).isNotZero();

			AssertSubscriber<Tracked> assertSubscriber = new AssertSubscriber<>(Operators.enableOnDiscard(null, Tracked::safeRelease), 0);
			if (fused) {
				assertSubscriber.requestedFusionMode(Fuseable.ANY);
			}
			source.subscribe(assertSubscriber);

			testPublisher.next(tracker.track(1));
			testPublisher.next(tracker.track(2));

			Tracked value3 = tracker.track(3);
			Tracked value4 = tracker.track(4);
			Tracked value5 = tracker.track(5);

			RaceTestUtils.race(scheduler, assertSubscriber::cancel, () -> {
				testPublisher.next(value3);
				testPublisher.next(value4);
				testPublisher.next(value5);
			});

			List<Tracked> values = assertSubscriber.values();
			values.forEach(Tracked::release);

			tracker.assertNoLeaks();
		}
	}

	@DisplayName("Populated queue racing Cancel/OnComplete")
	@ParameterizedTest(name="{index} {displayName} [{argumentsWithNames}]")
	@MethodSource("data")
	public void ensureNoLeaksPopulatedQueueAndRacingCancelAndOnComplete(boolean conditional, boolean fused, DiscardScenario discardScenario) {
		Assumptions.assumeThat(discardScenario.numberOfSubscriptions).isOne();

		installScheduler(discardScenario.description, 2 /* Cancel, Complete*/);

		for (int i = 0; i < NB_ITERATIONS; i++) {
			tracker.reset();
			TestPublisher<Tracked> testPublisher = TestPublisher.createNoncompliant(
					TestPublisher.Violation.DEFER_CANCELLATION,
					TestPublisher.Violation.REQUEST_OVERFLOW);
			Publisher<Tracked> source = discardScenario.producePublisherFromSources(testPublisher, null);

			if (conditional) {
				if (source instanceof Flux) {
					source = ((Flux<Tracked>) source).filter(t -> true);
				}
				else {
					source = ((Mono<Tracked>) source).filter(t -> true);
				}
			}

			Scannable scannable = Scannable.from(source);
			Integer prefetch = scannable.scan(Scannable.Attr.PREFETCH);

			Assumptions.assumeThat(prefetch).isNotZero();

			AssertSubscriber<Tracked> assertSubscriber = new AssertSubscriber<>(Operators.enableOnDiscard(null, Tracked::safeRelease), 0);
			if (fused) {
				assertSubscriber.requestedFusionMode(Fuseable.ANY);
			}
			source.subscribe(assertSubscriber);

			testPublisher.next(tracker.track(1));
			testPublisher.next(tracker.track(2));
			testPublisher.next(tracker.track(3));
			testPublisher.next(tracker.track(4));

			RaceTestUtils.race(
					scheduler, assertSubscriber::cancel,
					() -> testPublisher.complete()
			);

			List<Tracked> values = assertSubscriber.values();
			values.forEach(Tracked::release);

			tracker.assertNoLeaks();
		}
	}

	@DisplayName("Populated queue racing Cancel/OnError")
	@ParameterizedTest(name="{index} {displayName} [{argumentsWithNames}]")
	@MethodSource("data")
	public void ensureNoLeaksPopulatedQueueAndRacingCancelAndOnError(boolean conditional, boolean fused, DiscardScenario discardScenario) {
		Assumptions.assumeThat(discardScenario.numberOfSubscriptions).isOne();

		installScheduler(discardScenario.description, 2 /* Cancel, Error */);

		for (int i = 0; i < NB_ITERATIONS; i++) {
			tracker.reset();
			TestPublisher<Tracked> testPublisher = TestPublisher.createNoncompliant(
					TestPublisher.Violation.DEFER_CANCELLATION,
					TestPublisher.Violation.REQUEST_OVERFLOW);
			Publisher<Tracked> source = discardScenario.producePublisherFromSources(testPublisher, null);

			if (conditional) {
				if (source instanceof Flux) {
					source = ((Flux<Tracked>) source).filter(t -> true);
				}
				else {
					source = ((Mono<Tracked>) source).filter(t -> true);
				}
			}

			Scannable scannable = Scannable.from(source);
			Integer prefetch = scannable.scan(Scannable.Attr.PREFETCH);

			Assumptions.assumeThat(prefetch).isNotZero();

			AssertSubscriber<Tracked> assertSubscriber = new AssertSubscriber<>(Operators.enableOnDiscard(null, Tracked::safeRelease), 0);
			if (fused) {
				assertSubscriber.requestedFusionMode(Fuseable.ANY);
			}
			source.subscribe(assertSubscriber);

			testPublisher.next(tracker.track(1));
			testPublisher.next(tracker.track(2));
			testPublisher.next(tracker.track(3));
			testPublisher.next(tracker.track(4));

			RaceTestUtils.race(
					scheduler, assertSubscriber::cancel,
					() -> testPublisher.error(new RuntimeException("test"))
			);

			List<Tracked> values = assertSubscriber.values();
			values.forEach(Tracked::release);
			if (assertSubscriber.isTerminated()) {
				// has a chance to error with rejected exception
				assertSubscriber.assertError();
			}

			tracker.assertNoLeaks();
		}
	}

	@DisplayName("Populated queue racing Cancel/overflow Error")
	@ParameterizedTest(name="{index} {displayName} [{argumentsWithNames}]")
	@MethodSource("data")
	public void ensureNoLeaksPopulatedQueueAndRacingCancelAndOverflowError(boolean conditional, boolean fused, DiscardScenario discardScenario) {
		Assumptions.assumeThat(discardScenario.numberOfSubscriptions).isOne();

		installScheduler(discardScenario.description, 2 /* Cancel, overflow error */);

		for (int i = 0; i < NB_ITERATIONS; i++) {
			tracker.reset();
			TestPublisher<Tracked> testPublisher = TestPublisher.createNoncompliant(
					TestPublisher.Violation.DEFER_CANCELLATION,
					TestPublisher.Violation.REQUEST_OVERFLOW);
			Publisher<Tracked> source = discardScenario.producePublisherFromSources(testPublisher, null);

			if (conditional) {
				if (source instanceof Flux) {
					source = ((Flux<Tracked>) source).filter(t -> true);
				}
				else {
					source = ((Mono<Tracked>) source).filter(t -> true);
				}
			}

			Scannable scannable = Scannable.from(source);
			Integer capacity = scannable.scan(Scannable.Attr.CAPACITY);
			Integer prefetch = Math.min(scannable.scan(Scannable.Attr.PREFETCH),
					capacity == 0 ? Integer.MAX_VALUE : capacity);

			Assumptions.assumeThat(prefetch).isNotZero();
			Assumptions.assumeThat(prefetch).isNotEqualTo(Integer.MAX_VALUE);
			AssertSubscriber<Tracked> assertSubscriber = new AssertSubscriber<>(Operators.enableOnDiscard(null, Tracked::safeRelease), 0);
			if (fused) {
				assertSubscriber.requestedFusionMode(Fuseable.ANY);
			}
			source.subscribe(assertSubscriber);

			for (int j = 0; j < prefetch - 1; j++) {
				testPublisher.next(tracker.track(j));
			}

			Tracked lastValue = tracker.track(prefetch - 1);
			Tracked overflowValue1 = tracker.track(prefetch);
			Tracked overflowValue2 = tracker.track(prefetch + 1);

			RaceTestUtils.race(assertSubscriber::cancel, () -> {
				testPublisher.next(lastValue);
				testPublisher.next(overflowValue1);
				testPublisher.next(overflowValue2);
			});

			List<Tracked> values = assertSubscriber.values();
			values.forEach(Tracked::release);
			if (assertSubscriber.isTerminated()) {
				// has a chance to error with rejected exception
				assertSubscriber.assertError();
			}

			tracker.assertNoLeaks();
		}
	}

	@DisplayName("Populated queue racing Cancel/Request")
	@ParameterizedTest(name="{index} {displayName} [{argumentsWithNames}]")
	@MethodSource("data")
	public void ensureNoLeaksPopulatedQueueAndRacingCancelAndRequest(boolean conditional, boolean fused, DiscardScenario discardScenario) {
		Assumptions.assumeThat(discardScenario.numberOfSubscriptions).isOne();

		installScheduler(discardScenario.description, 2 /* Cancel, request */);

		for (int i = 0; i < NB_ITERATIONS; i++) {
			tracker.reset();
			TestPublisher<Tracked> testPublisher = TestPublisher.createNoncompliant(
					TestPublisher.Violation.DEFER_CANCELLATION,
					TestPublisher.Violation.REQUEST_OVERFLOW);
			Publisher<Tracked> source = discardScenario.producePublisherFromSources(testPublisher, null);

			if (conditional) {
				if (source instanceof Flux) {
					source = ((Flux<Tracked>) source).filter(t -> true);
				}
				else {
					source = ((Mono<Tracked>) source).filter(t -> true);
				}
			}

			Scannable scannable = Scannable.from(source);
			Integer prefetch = scannable.scan(Scannable.Attr.PREFETCH);

			Assumptions.assumeThat(prefetch).isNotZero();

			AssertSubscriber<Tracked> assertSubscriber = new AssertSubscriber<>(Operators.enableOnDiscard(null, Tracked::safeRelease), 0);
			if (fused) {
				assertSubscriber.requestedFusionMode(Fuseable.ANY);
			}
			source.subscribe(assertSubscriber);

			testPublisher.next(tracker.track(1));
			testPublisher.next(tracker.track(2));
			testPublisher.next(tracker.track(3));
			testPublisher.next(tracker.track(4));

			RaceTestUtils.race(
					scheduler, assertSubscriber::cancel,
					() -> assertSubscriber.request(Long.MAX_VALUE)
			);

			List<Tracked> values = assertSubscriber.values();
			values.forEach(Tracked::release);

			tracker.assertNoLeaks();
		}
	}

	static class DiscardScenario {

		static DiscardScenario rawSource(String desc, Function<TestPublisher<Tracked>, Publisher<Tracked>> rawToPublisherProducer) {
			return new DiscardScenario(desc, 1, (main, others) -> rawToPublisherProducer.apply(main));
		}

		static DiscardScenario fluxSource(String desc, Function<Flux<Tracked>, Publisher<Tracked>> fluxToPublisherProducer) {
			return new DiscardScenario(desc, 1, (main, others) -> fluxToPublisherProducer.apply(main.flux()));
		}

		static DiscardScenario sinkSource(String desc,
				Supplier<Sinks.Many<Tracked>> sinksManySupplier,
				@Nullable Function<Flux<Tracked>, Flux<Tracked>> furtherTransformation) {
			return new DiscardScenario(desc, 1, (main, others) -> {
				Sinks.Many<Tracked> sink = sinksManySupplier.get();
				//noinspection CallingSubscribeInNonBlockingScope
				main.flux().subscribe(
						v -> sink.emitNext(v, FAIL_FAST),
						e -> sink.emitError(e, FAIL_FAST),
						() -> sink.emitComplete(FAIL_FAST));
				Flux<Tracked> finalFlux = sink.asFlux();
				if (furtherTransformation != null) {
					finalFlux = furtherTransformation.apply(finalFlux);
				}
				return finalFlux;
			});
		}

		static DiscardScenario allFluxSourceArray(String desc, int subs,
				Function<List<Flux<Tracked>>, Publisher<Tracked>> producer) {
			return new DiscardScenario(desc, subs, (main, others) -> {
				List<Flux<Tracked>> inners = new ArrayList<>(subs);
				inners.add(main.flux());
				for (int i = 1; i < subs; i++) {
					inners.add( others.get(i - 1).flux());
				}
				return producer.apply(inners);
			});
		}

		final String description;
		final int numberOfSubscriptions;

		private final BiFunction<TestPublisher<Tracked>, List<TestPublisher<Tracked>>, Publisher<Tracked>>
				publisherProducer;

		DiscardScenario(String description, int numberOfSubscriptions, BiFunction<TestPublisher<Tracked>, List<TestPublisher<Tracked>>, Publisher<Tracked>> publisherProducer) {
			this.description = description;
			this.numberOfSubscriptions = numberOfSubscriptions;
			this.publisherProducer = publisherProducer;
		}

		Publisher<Tracked> producePublisherFromSources(TestPublisher<Tracked> mainSource, List<TestPublisher<Tracked>> otherSources) {
			return publisherProducer.apply(mainSource, otherSources);
		}

		@Override
		public String toString() {
			return description;
		}
	}
}<|MERGE_RESOLUTION|>--- conflicted
+++ resolved
@@ -78,19 +78,10 @@
 					.map(Function.identity())
 					.map(Function.identity())
 					.publishOn(Schedulers.immediate())),
-<<<<<<< HEAD
 			DiscardScenario.sinkSource("unicastSink",  Sinks.unsafe().many().unicast()::onBackpressureBuffer, null),
 			DiscardScenario.sinkSource("unicastSinkAndPublishOn",  Sinks.unsafe().many().unicast()::onBackpressureBuffer,
 					f -> f.publishOn(Schedulers.immediate())),
-			//FIXME known issue in 3.3.14.RELEASE and 3.4.3
-//			DiscardScenario.fluxSource("singleOrEmpty", f -> f.singleOrEmpty().onErrorReturn(Tracked.RELEASED)),
-=======
-			DiscardScenario.fluxSource("unicastProcessor", f -> f.subscribeWith(UnicastProcessor.create())),
-			DiscardScenario.fluxSource("unicastProcessorAndPublishOn", f -> f
-					.subscribeWith(UnicastProcessor.create())
-					.publishOn(Schedulers.immediate())),
 			DiscardScenario.fluxSource("singleOrEmpty", f -> f.singleOrEmpty().onErrorReturn(Tracked.RELEASED)),
->>>>>>> 1e54dda8
 			DiscardScenario.fluxSource("collect", f -> f.collect(ArrayList::new, ArrayList::add)
 			                                               .doOnSuccess(l -> l.forEach(Tracked::safeRelease))
 			                                               .thenReturn(Tracked.RELEASED)),
