--- conflicted
+++ resolved
@@ -20,7 +20,6 @@
 import java.util.concurrent.atomic.AtomicReferenceFieldUpdater;
 
 import org.junit.jupiter.api.Test;
-import reactor.core.scheduler.Schedulers;
 import reactor.test.FakeDisposable;
 import reactor.test.util.RaceTestUtils;
 
@@ -105,11 +104,7 @@
 				}
 			};
 
-<<<<<<< HEAD
-			RaceTestUtils.race(r, r, Schedulers.boundedElastic());
-=======
 			RaceTestUtils.race(r, r);
->>>>>>> f03308e8
 		}
 	}
 
@@ -124,11 +119,7 @@
 				}
 			};
 
-<<<<<<< HEAD
-			RaceTestUtils.race(r, r, Schedulers.boundedElastic());
-=======
 			RaceTestUtils.race(r, r);
->>>>>>> f03308e8
 		}
 	}
 
@@ -142,11 +133,7 @@
 				}
 			};
 
-<<<<<<< HEAD
-			RaceTestUtils.race(r, r, Schedulers.boundedElastic());
-=======
 			RaceTestUtils.race(r, r);
->>>>>>> f03308e8
 		}
 	}
 
