/*
 * Copyright (c) 2011-2018 Pivotal Software Inc, All Rights Reserved.
 *
 * Licensed under the Apache License, Version 2.0 (the "License");
 * you may not use this file except in compliance with the License.
 * You may obtain a copy of the License at
 *
 *       https://www.apache.org/licenses/LICENSE-2.0
 *
 * Unless required by applicable law or agreed to in writing, software
 * distributed under the License is distributed on an "AS IS" BASIS,
 * WITHOUT WARRANTIES OR CONDITIONS OF ANY KIND, either express or implied.
 * See the License for the specific language governing permissions and
 * limitations under the License.
 */

import me.champeau.gradle.japicmp.JapicmpTask

apply plugin: 'idea' // needed to avoid IDEA seeing the jmh folder as source
apply plugin: 'biz.aQute.bnd.builder'
apply plugin: 'org.unbroken-dome.test-sets'
apply plugin: 'kotlin'
apply plugin: 'jcstress'

ext {
	bndOptions = [
		"Export-Package": [
			"!*internal*",
			"!reactor.blockhound*",
			"reactor.*;version=$osgiVersion"
		].join(","),
		"Import-Package": [
			"!javax.annotation",
			"!javax.annotation.meta",
			'org.slf4j;resolution:=optional;version="[1.5.4,2)"',
			"kotlin.*;resolution:=optional",
			"reactor.blockhound.*;resolution:=optional",
			"io.micrometer.*;resolution:=optional",
			"*"
		].join(","),
		"Bundle-Name" : "reactor-core",
		"Bundle-SymbolicName" : "io.projectreactor.reactor-core",
		"Bundle-Version" : "$osgiVersion"
	]
}

testSets {
	blockHoundTest
	withMicrometerTest
}

configurations {
	compileOnly.extendsFrom jsr166backport
	testCompileOnly.extendsFrom jsr166backport
}

dependencies {
	// Reactive Streams
	api "org.reactivestreams:reactive-streams:${reactiveStreamsVersion}"
	testImplementation ("org.reactivestreams:reactive-streams-tck:${reactiveStreamsVersion}") {
		// without this exclusion, testng brings an old version of junit which *embeds* an old version of hamcrest
		// which gets picked up first and that we don't want. TCK runs fine w/o (old) junit 4.
		exclude group: 'junit', module: 'junit'
	}

	// JSR-305 annotations
	compileOnly "com.google.code.findbugs:jsr305:${findbugsVersion}"
	testCompileOnly "com.google.code.findbugs:jsr305:${findbugsVersion}"

	// Optional Logging Operator
	compileOnly "org.slf4j:slf4j-api:$slf4jVersion"
	testCompileOnly "org.slf4j:slf4j-api:$slf4jVersion"

	// Optional Metrics
	compileOnly "io.micrometer:micrometer-core:$micrometerVersion"

	// Not putting kotlin-stdlib as implementation to not force it as a transitive lib
	compileOnly "org.jetbrains.kotlin:kotlin-stdlib:${kotlinVersion}"
	testImplementation "org.jetbrains.kotlin:kotlin-stdlib:${kotlinVersion}"

	// Optional BlockHound support
	compileOnly "io.projectreactor.tools:blockhound:$blockhoundVersion"
	// Also make BlockHound visible in the CP of dedicated testset
	blockHoundTestImplementation "io.projectreactor.tools:blockhound:$blockhoundVersion"

	// Optional JDK 9 Converter
	jsr166backport "io.projectreactor:jsr166:$jsr166BackportVersion"

	testImplementation platform("org.junit:junit-bom:${jUnitPlatformVersion}")
	testImplementation "org.junit.jupiter:junit-jupiter-api"
	testImplementation "org.junit.platform:junit-platform-launcher"
	testImplementation "org.junit.jupiter:junit-jupiter-params"
	testRuntimeOnly "org.junit.jupiter:junit-jupiter-engine"

	testImplementation "ch.qos.logback:logback-classic:$logbackVersion"
	// Testing
	testImplementation(project(":reactor-test")) {
		exclude module: 'reactor-core'
	}

	testImplementation "org.assertj:assertj-core:$assertJVersion"
	testImplementation "org.mockito:mockito-core:$mockitoVersion"
	testImplementation "org.openjdk.jol:jol-core:$javaObjectLayoutVersion"
	testImplementation "org.awaitility:awaitility:$awaitilityVersion"
	testImplementation "com.pivovarit:throwing-function:$throwingFunctionVersion"
	testImplementation "com.tngtech.archunit:archunit:0.12.0"

	// withMicrometerTest is a test-set that validates what happens when micrometer *IS*
	// on the classpath. Needs sourceSets.test.output because tests there use helpers like AutoDisposingRule etc.
	withMicrometerTestImplementation "io.micrometer:micrometer-core:$micrometerVersion"
	withMicrometerTestImplementation sourceSets.test.output

  	jcstressImplementation(project(":reactor-test")) {
	  exclude module: 'reactor-core'
	}
  	jcstressImplementation "ch.qos.logback:logback-classic:$logbackVersion"

}

task downloadBaseline(type: Download) {
	onlyIfNewer true
	compress true

	src "${repositories.mavenCentral().url}io/projectreactor/reactor-core/$compatibleVersion/reactor-core-${compatibleVersion}.jar"
	dest "${buildDir}/baselineLibs/reactor-core-${compatibleVersion}.jar"
}

task japicmp(type: JapicmpTask) {
	if (project.gradle.startParameter.isOffline()) {
		println "Offline: skipping downloading of baseline and JAPICMP"
	  	enabled = false
	}
	else if ("$compatibleVersion" == "SKIP") {
		println "SKIP: Instructed to skip the baseline comparison"
	  	enabled = false
	}
	else {
		println "Will download and perform baseline comparison with ${compatibleVersion}"
	  	dependsOn(downloadBaseline)
	}

	oldClasspath = files("${buildDir}/baselineLibs/reactor-core-${compatibleVersion}.jar")
	newClasspath = files(jar.archiveFile)
	onlyBinaryIncompatibleModified = false
	failOnModification = false
	failOnSourceIncompatibility = false
	txtOutputFile = file("${project.buildDir}/reports/japi.txt")
	ignoreMissingClasses = true
	includeSynthetic = true

	// TODO after a .0 release, bump the gradle.properties baseline
	// TODO after a .0 release, remove the reactor-core exclusions below if any
	classExcludes = [ ]
	methodExcludes = [ ]
}

gradle.taskGraph.afterTask { task, state ->
	if (task instanceof JapicmpTask && state.failure && ((JapicmpTask) task).richReport == null) {
		//FIXME print the rich report somehow on console ?
		print file("${project.buildDir}/reports/japi.txt").getText()
	}
}

// complements the javadoc.gradle common configuration
javadoc {
	options.overview = "$rootDir/docs/api/overview.html"
	excludes = [
			// Must be public due to the ServiceLoader's requirements
			"reactor/core/scheduler/ReactorBlockHoundIntegration.java"
	]
	doLast {
		// work around https://github.com/gradle/gradle/issues/4046
		copy {
			from('src/main/java')
			into "$project.buildDir/docs/javadoc/"
			include "**/doc-files/**/*"
		}
	}
}

task loops(type: Test, group: 'verification') {
	include '**/*Loop.*'
	doFirst {
		println "Additional tests from `loops` ($includes)"
	}
}

task reactivestreamsTCK(type: Test, group: 'verification') {
	include '**/*Verification.*'
	doFirst {
		println "Additional tests from `${name}` (${includes})"
	}
}

tasks.withType(Test).all {
	if (it.name == "reactivestreamsTCK") {
		useTestNG()
	} else {
		def tags = rootProject.findProperty("junit-tags")
		if (tags != null) {
			println "junit5 tags for core: $tags"
			useJUnitPlatform() {
				includeTags "$tags"
			}
		}
		else {
			useJUnitPlatform()
		}
	}
}


blockHoundTest {
	// Creates a JVM per test because the agent can be installed only once
	forkEvery = 1
	maxParallelForks = 1
}

// inherit basic test task + common configuration in root
// always depend on testNoMicrometer, skip reactivestreamsTCK on Travis, skip loops when not releasing
// note that this way the tasks can be run individually
check {
	dependsOn withMicrometerTest
	if (!detectedCiServers.contains("TRAVIS")) {
		dependsOn reactivestreamsTCK
	}
	if (!version.endsWith('-SNAPSHOT') && !version.contains('-SNAPSHOT-')) { //neither classic nor customized snapshots
		dependsOn loops
	}
}

// TODO all java9 / stubs / java-specific stuff should go in a convention plugin ?
if (!JavaVersion.current().isJava9Compatible()) {
	test {
		jvmArgs = ["-Xbootclasspath/p:" + configurations.jsr166backport.asPath]
	}
}

jar {
	manifest {
		attributes 'Implementation-Title': 'reactor-core',
			'Implementation-Version': project.version,
			'Automatic-Module-Name': 'reactor.core'
	}
	bnd(bndOptions)
}

jacocoTestReport.dependsOn test
check.dependsOn jacocoTestReport
check.dependsOn japicmp

jcstress {
	mode = 'quick' //quick, default, tough
}
tasks.check.dependsOn(tasks.jcstress)

if (JavaVersion.current().java9Compatible) {
	// SharedSecretsCallSiteSupplierFactory is a Java 8 specific optimization.
	// It uses sun.misc.SharedSecrets which is unavailable on Java 9+, and the compilation would fail with JDK 9.
	// This workaround allows compiling the main sourceset on JDK 9+ while still referring to the Java 8 classes.

	sourceSets {
		java8stubs.java.srcDirs = ['src/main/java8stubs']
	}

	tasks.withType(JavaCompile).all {
		sourceCompatibility = targetCompatibility = 8
	}

	tasks.withType(Javadoc).all {
		excludes = ["reactor/core/publisher/Traces.java"]
	}

	dependencies {
		compileOnly sourceSets.java8stubs.output
	}
}
else {
	// reactor.core.publisher.Traces contains a strategy that only works with Java 9+.
	// While compiling on Java 8, we can't access Java 9+ APIs.
	// To workaround this, we "link" the main sourceset to the stubs of Java 9 APIs without having to use the Java 9 target.
	sourceSets {
		java9stubs.java.srcDirs = ['src/main/java9stubs']
	}

	dependencies {
		compileOnly sourceSets.java9stubs.output
	}
}

<<<<<<< HEAD
// add docs.zip to the extras publication
publishing.publications.extras.artifact(rootProject.tasks.docsZip)
=======
// docs.zip is added in afterEvaluate block in setup.gradle
>>>>>>> ab0623fa
<|MERGE_RESOLUTION|>--- conflicted
+++ resolved
@@ -288,9 +288,4 @@
 	}
 }
 
-<<<<<<< HEAD
-// add docs.zip to the extras publication
-publishing.publications.extras.artifact(rootProject.tasks.docsZip)
-=======
-// docs.zip is added in afterEvaluate block in setup.gradle
->>>>>>> ab0623fa
+// docs.zip is added in afterEvaluate block in setup.gradle