--- conflicted
+++ resolved
@@ -221,17 +221,6 @@
 	maxParallelForks = 1
 }
 
-<<<<<<< HEAD
-// inherit basic test task + common configuration in root
-// always depend on testNoMicrometer, skip reactivestreamsTCK on Travis, skip loops when not releasing
-// note that this way the tasks can be run individually
-check {
-	dependsOn withMicrometerTest
-	if (!detectedCiServers.contains("TRAVIS")) {
-		dependsOn reactivestreamsTCK
-	}
-	if (!version.endsWith('-SNAPSHOT') && !version.contains('-SNAPSHOT-')) { //neither classic nor customized snapshots
-=======
 jcstress {
 	mode = 'quick' //quick, default, tough
 }
@@ -243,8 +232,7 @@
 	dependsOn withMicrometerTest
 	dependsOn blockHoundTest
 	dependsOn tckTest
-	if (!version.endsWith('BUILD-SNAPSHOT')) {
->>>>>>> b16972ba
+	if (!version.endsWith('-SNAPSHOT') && !version.contains('-SNAPSHOT-')) { //neither classic nor customized snapshots
 		dependsOn loops
 	}
 	dependsOn tasks.jcstress
